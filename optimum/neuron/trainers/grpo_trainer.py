from typing import Any

import torch
import torch_xla.core.xla_model as xm
from optimum.utils import logging
from transformers import PreTrainedModel, PreTrainedTokenizerBase

from ..utils import is_trl_available
from .grpo_config import NeuronGRPOConfig
from .transformers import NeuronTrainer
from .trl_utils import TRL_VERSION
from neuronx_distributed.pipeline import NxDPPModel


logger = logging.get_logger()


<<<<<<< HEAD
def identity(x):
    # Identity function for data collator as no collation needed for GRPO
    return x


=======
>>>>>>> 277ed85c
if is_trl_available():
    # Import TRL classes only when available to avoid hard dependency at import time.
    from trl import GRPOConfig, GRPOTrainer  # type: ignore
else:

    class GRPOTrainer:
        """Placeholder used when `trl` is not installed."""


    class GRPOConfig:
        """Placeholder config used when `trl` is not installed."""


# Create a new class that inherits from NeuronTrainer and uses the source methods from GRPOTrainer.
_GRPOTrainer = type(
    "_GRPOTrainer",
    (NeuronTrainer,),
    GRPOTrainer.__dict__.copy()
)


class NeuronGRPOTrainer(_GRPOTrainer):
    """
    GRPOTrainer adapted for Neuron. Only Neuron-specific wiring is kept; GRPO logic is reused from TRL.
    Note: vLLM/offline optimizations should be ported separately in the future.
    """

    def __init__(
        self,
        model: PreTrainedModel | torch.nn.Module | str,
        args: GRPOConfig | None = None,
        data_collator: Any | None = None,
        train_dataset: Any = None,
        eval_dataset: Any = None,
        processing_class: PreTrainedTokenizerBase | None = None,
        callbacks: list | None = None,
        optimizers: tuple[torch.optim.Optimizer | None, Any] = (None, None),
        optimizer_cls_and_kwargs: tuple[type[torch.optim.Optimizer], dict[str, Any]] | None = None,
        tokenizer: PreTrainedTokenizerBase | None = None,
        **kwargs,
    ):
        if not is_trl_available(required_version=TRL_VERSION): 
            raise RuntimeError(f"Using NeuronGRPOTrainer requires trl=={TRL_VERSION}.")

        args_is_none = args is None
        if args is None:
            args = NeuronGRPOConfig(output_dir="tmp_trainer")
        elif args is not None and args.__class__.__name__ == "NeuronTrainingArguments":
            args_as_dict = args.to_dict()
            args_as_dict.update({k: getattr(args, k) for k in args_as_dict.keys() if k.endswith("_token")})
            args = NeuronGRPOConfig(**args_as_dict)

        if args_is_none:
            log_level = args.get_process_log_level() 
            logging.set_verbosity(log_level)
            logging.warning(f"No `GRPOConfig` passed, using `output_dir={args.output_dir}`.")

<<<<<<< HEAD
        if data_collator is None:
            data_collator = identity

=======
>>>>>>> 277ed85c
        NeuronTrainer.__init__(
            self,
            model,
            args, 
            data_collator=data_collator,
            train_dataset=train_dataset,
            eval_dataset=eval_dataset,
            processing_class=processing_class if tokenizer is None else tokenizer,
            callbacks=callbacks,
            optimizers=optimizers,
            optimizer_cls_and_kwargs=optimizer_cls_and_kwargs,
        )

<<<<<<< HEAD
        if not hasattr(self, "_train_batch_size"):
            # Fallback to per-device train batch size when the base trainer doesn't set this field
            try:
                self._train_batch_size = self.args.per_device_train_batch_size
            except Exception:
                self._train_batch_size = 1

        # TRL 0.24 uses self.num_generations in sampler
        if not hasattr(self, "num_generations"):
            try:
                self.num_generations = int(getattr(self.args, "num_generations", getattr(self.args, "steps_per_generation", 1)))
            except Exception:
                self.num_generations = 1

        try:
            gen_bs = getattr(self.args, "generation_batch_size", None)
        except Exception:
            gen_bs = None
        if gen_bs is None:
            try:
                self.args.generation_batch_size = int(self._train_batch_size) * int(self.num_generations)
            except Exception:
                self.args.generation_batch_size = int(self.num_generations)

        # TRL's dataloader/sampler references `self.num_iterations`; default to 1
        if not hasattr(self, "num_iterations"):
            self.num_iterations = 1

        # TRL's dataloader checks `self.shuffle_dataset`; default to True
        if not hasattr(self, "shuffle_dataset"):
            try:
                self.shuffle_dataset = bool(getattr(self.args, "shuffle_dataset", True))
            except Exception:
                self.shuffle_dataset = True

        # capture reward functions if provided for TRL's GRPO loss
=======
        # Minimal: capture reward functions if provided for TRL's GRPO loss
>>>>>>> 277ed85c
        if "reward_funcs" in kwargs:
            self.reward_funcs = kwargs["reward_funcs"]

    def train(self, resume_from_checkpoint: str | bool | None = None):
        return NeuronTrainer.train(self, resume_from_checkpoint=resume_from_checkpoint)

    # must override train_step with grpo loss computation
    def train_step(
        self,
        model: torch.nn.Module,
        inputs: dict[str, Any],
        num_items_in_batch: int | torch.Tensor | None = None,
    ) -> torch.Tensor:
        manager = self.autocast_smart_context_manager()

        if isinstance(model, NxDPPModel):
            with manager:
                loss = model.run_train(**inputs)
            if self.pp_rank != self.pp_size - 1:
                dtype = torch.bfloat16 if self.args.bf16 else torch.float32
                loss = torch.tensor(0, dtype=dtype).to(xm.xla_device())
            return loss

        with manager:
            # Delegate GRPO loss computation to TRL's inherited logic
            loss = self.compute_loss(model, inputs, return_outputs=False) 

        if isinstance(num_items_in_batch, torch.Tensor):
            num_items = num_items_in_batch.item()
        else:
            num_items = num_items_in_batch

        if num_items is not None:
            loss = loss / num_items
        else:
            loss = loss / self.args.gradient_accumulation_steps

        self.accelerator.backward(loss)
        return loss<|MERGE_RESOLUTION|>--- conflicted
+++ resolved
@@ -15,14 +15,11 @@
 logger = logging.get_logger()
 
 
-<<<<<<< HEAD
 def identity(x):
     # Identity function for data collator as no collation needed for GRPO
     return x
 
 
-=======
->>>>>>> 277ed85c
 if is_trl_available():
     # Import TRL classes only when available to avoid hard dependency at import time.
     from trl import GRPOConfig, GRPOTrainer  # type: ignore
@@ -80,12 +77,9 @@
             logging.set_verbosity(log_level)
             logging.warning(f"No `GRPOConfig` passed, using `output_dir={args.output_dir}`.")
 
-<<<<<<< HEAD
         if data_collator is None:
             data_collator = identity
 
-=======
->>>>>>> 277ed85c
         NeuronTrainer.__init__(
             self,
             model,
@@ -99,7 +93,6 @@
             optimizer_cls_and_kwargs=optimizer_cls_and_kwargs,
         )
 
-<<<<<<< HEAD
         if not hasattr(self, "_train_batch_size"):
             # Fallback to per-device train batch size when the base trainer doesn't set this field
             try:
@@ -124,11 +117,11 @@
             except Exception:
                 self.args.generation_batch_size = int(self.num_generations)
 
-        # TRL's dataloader/sampler references `self.num_iterations`; default to 1
+        # TRL dataloader/sampler references self.num_iterations
         if not hasattr(self, "num_iterations"):
             self.num_iterations = 1
 
-        # TRL's dataloader checks `self.shuffle_dataset`; default to True
+        # TRL dataloader checks self.shuffle_dataset
         if not hasattr(self, "shuffle_dataset"):
             try:
                 self.shuffle_dataset = bool(getattr(self.args, "shuffle_dataset", True))
@@ -136,9 +129,6 @@
                 self.shuffle_dataset = True
 
         # capture reward functions if provided for TRL's GRPO loss
-=======
-        # Minimal: capture reward functions if provided for TRL's GRPO loss
->>>>>>> 277ed85c
         if "reward_funcs" in kwargs:
             self.reward_funcs = kwargs["reward_funcs"]
 
